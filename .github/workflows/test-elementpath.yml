name: elementpath

on:
  push:
    branches: [master, develop]
  pull_request:
    branches: [master, develop]

jobs:
  build:

    runs-on:  ${{ matrix.os }}
    strategy:
      matrix:
        os: [ubuntu-latest, macos-latest, windows-latest]
        python-version: [3.7, 3.8, 3.9, "3.10", "pypy-3.8"]
        exclude:
          - os: macos-latest
            python-version: 3.7
          - os: windows-latest
            python-version: 3.7
          - os: macos-latest
            python-version: 3.8
          - os: windows-latest
            python-version: 3.8

    steps:
      - uses: actions/checkout@v2
      - name: Install additional development libraries for building lxml
        if: ${{ matrix.os == 'ubuntu-latest' && (matrix.python-version == '3.10' || matrix.python-version == 'pypy-3.8') }}
        run: sudo apt-get update && sudo apt-get install libxml2-dev libxslt-dev python-dev
      - name: Set up Python ${{ matrix.python-version }}
        uses: actions/setup-python@v2
        with:
          python-version: ${{ matrix.python-version }}
      - name: Install pip and setuptools
        run: |
          python -m pip install --upgrade pip
          pip install setuptools
      - name: Lint with flake8
        run: |
          pip install flake8
          flake8 elementpath --max-line-length=100 --statistics
      - name: Lint with mypy if Python version != 3.7
        if: ${{ matrix.python-version != '3.7' }}
        run: |
<<<<<<< HEAD
          pip install mypy==0.942 lxml-stubs
          mypy --show-error-codes elementpath
=======
          pip install mypy==0.950
          mypy --show-error-codes --strict elementpath
      - name: Lint with mypy if Python version == 3.7
        if: ${{ matrix.python-version == '3.7' }}
        run: |
          pip install mypy==0.950
          mypy --show-error-codes --no-warn-redundant-casts --no-warn-unused-ignores --no-warn-return-any --strict elementpath
>>>>>>> f5394639
      - name: Test with unittest
        run: |
          pip install lxml xmlschema>=1.9.0
          python -m unittest<|MERGE_RESOLUTION|>--- conflicted
+++ resolved
@@ -44,18 +44,13 @@
       - name: Lint with mypy if Python version != 3.7
         if: ${{ matrix.python-version != '3.7' }}
         run: |
-<<<<<<< HEAD
-          pip install mypy==0.942 lxml-stubs
-          mypy --show-error-codes elementpath
-=======
-          pip install mypy==0.950
+          pip install mypy==0.961
           mypy --show-error-codes --strict elementpath
       - name: Lint with mypy if Python version == 3.7
         if: ${{ matrix.python-version == '3.7' }}
         run: |
-          pip install mypy==0.950
+          pip install mypy==0.9961
           mypy --show-error-codes --no-warn-redundant-casts --no-warn-unused-ignores --no-warn-return-any --strict elementpath
->>>>>>> f5394639
       - name: Test with unittest
         run: |
           pip install lxml xmlschema>=1.9.0
