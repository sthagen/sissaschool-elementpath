--- conflicted
+++ resolved
@@ -7,11 +7,7 @@
 #
 # @author Davide Brunato <brunato@sissa.it>
 #
-<<<<<<< HEAD
-__version__ = '2.6.0'
-=======
-__version__ = '2.5.3'
->>>>>>> f5394639
+__version__ = '3.0.0b1'
 __author__ = "Davide Brunato"
 __contact__ = "brunato@sissa.it"
 __copyright__ = "Copyright 2018-2022, SISSA"
